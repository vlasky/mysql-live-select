# mysql-live-select

NPM Package to provide events when a MySQL select statement result set changes.

NOTE: This version of mysql-live-select differs from numtel's original package in that result sets are treated as dictionaries rather than arrays. The original package's diffing emits incorrect (with respect to the primary key) events when rows are inserted or deleted at any position other than the end of the array. In this version, the identity of each row is determined by a `LiveMysqlKeySelector` that is passed into the `select` function. The most common use case is `LiveMysqlKeySelector.Columns([primary_key_column])`, which ensures that row insertions and deletions are detected based on the value of `primary_key_column`.

There are other changes and additional features. See below for more details.

Built using the [`zongji` Binlog Tailer](https://github.com/nevill/zongji) and [`node-mysql`](https://github.com/felixge/node-mysql) projects.

* [Example Application using Express, SockJS and React](https://github.com/numtel/reactive-mysql-example)
* [Meteor package for reactive MySQL](https://github.com/numtel/meteor-mysql)
* [NPM Package for Sails.js connection adapter integration](https://github.com/numtel/sails-mysql-live-select)
* [Analogous package for PostgreSQL, `pg-live-select`](https://github.com/numtel/pg-live-select)

This package has been tested to work in MySQL 5.1, 5.5, 5.6, and 5.7. Expected support is all MySQL server version >= 5.1.15.

## Installation

* Add the package to your project:
  ```bash
  $ npm install mysql-live-select
  ```

* Enable MySQL binlog in `my.cnf`, restart MySQL server after making the changes.

  ```
  # Must be unique integer from 1-2^32
  server-id        = 1
  # Row format required for ZongJi
  binlog_format    = row
  # Directory must exist. This path works for Linux. Other OS may require
  #   different path.
  log_bin          = /var/log/mysql/mysql-bin.log

  binlog_do_db     = employees   # Optional, limit which databases to log
  expire_logs_days = 10          # Optional, purge old logs
  max_binlog_size  = 100M        # Optional, limit log size
  ```
* Create an account, then grant replication privileges:

  ```sql
  GRANT REPLICATION SLAVE, REPLICATION CLIENT, SELECT ON *.* TO 'user'@'localhost'
  ```

## LiveMysql Constructor

The `LiveMysql` constructor creates up to 3 connections to your MySQL database:

* (When connection pooling is disabled) Connection for executing `SELECT` queries (exposed `node-mysql` instance as `db` property)
* Replication slave connection
* `information_schema` connection for column information

<<<<<<< HEAD
When connection pooling is enabled, additional connections are created as needed. The pool is exposed via the `pool` property (while `db` is undefined).

Argument | Type | Description
---------|------|---------------------------
`settings` | `object` | An object defining the settings. In addition to the [`node-mysql` connection settings](https://github.com/felixge/node-mysql#connection-options) and [pool settings](https://github.com/felixge/node-mysql#pool-options), the additional settings below are available.
`callback` | `function` | Optional callback on connection success/failure. Accepts one argument, `error`.
=======
#### Arguments

Argument | Type | Description
---------|------|---------------------------
`settings` | `object` | An object defining the settings. In addition to the [`node-mysql` connection settings](https://github.com/felixge/node-mysql#connection-options), the additional settings below are available.
`callback` | `function` | **Deprecated:** callback on connection success/failure. Accepts one argument, `error`. See information below about events emitted.

#### Additional Settings
>>>>>>> 978df05f

Setting | Type | Description
--------|------|------------------------------
`serverId`  | `integer` | [Unique number (1 - 2<sup>32</sup>)](http://dev.mysql.com/doc/refman/5.0/en/replication-options.html#option_mysqld_server-id) to identify this replication slave instance. Must be specified if running more than one instance.<br>**Default:** `1`
`pool` | `boolean` | If `true`, `LiveMysql` creates a pool rather than a single connection for `SELECT` queries.
`minInterval` | `integer` | Pass a number of milliseconds to use as the minimum between result set updates. Omit to refresh results on every update. May be changed at runtime.
`checkConditionWhenQueued` | `boolean` | Set to `true` to call the condition function of a query on every binlog row change event. By default (when undefined or `false`), the condition function will not be called again when a query is already queued to be refreshed. Enabling this can be useful if external caching of row changes.

#### Events Emitted

Use `.on(...)` to handle the following event types.

Event Name | Arguments | Description
-----------|-----------|---------------
`error`    | `Error` | An error has occurred.
`ready`    | *None*  | The database connection is ready.

#### Quick Start

```javascript
// Example:
var liveConnection = new LiveMysql(settings);
var id = 11;

liveConnection.select('select * from players where `id` = ?', [id],
LiveMysqlKeySelector.Index(), [ {
  table: table,
  condition: function(row, newRow){
    // Only refresh the results when the row matching the specified id is
    // changed.
    return row.id === id
      // On UPDATE queries, newRow must be checked as well
      || (newRow && newRow.id === id);
  }
} ]).on('update', function(diff, data){
  // diff contains an object describing the difference since the previous update
  // data contains an array of rows of the new result set
  console.log(data);
});
```
See [`example.js`](example.js) for full source...


### LiveMysql.prototype.select(query, values, keySelector, triggers)

Argument | Type | Description
---------|------|----------------------------------
`query`  | `string` | `SELECT` SQL statement.
`values` | `object` | Placeholder values for `query`. This can be `null` or `undefined`.
`keySelector` | `LiveMysqlKeySelector` | The type of key to use for identifying rows.
`triggers` | `[object]` | Array of objects defining which row changes to update result set.

Returns `LiveMysqlSelect` object.

#### Escaping queries

To manually escape identifiers and strings, call `escape` or `escapeId` in the `LiveMysql` object.

**This should be avoided. Use the `values` parameter instead.**

#### Key selectors

Name | Description
-----|------------------------------
`LiveMysqlKeySelector.Index()` | Uses the row index as the key. This means that the result set is treated as an array.
`LiveMysqlKeySelector.Columns([column1,column2,...])` | Uses one or more columns as the key.
`LiveMysqlKeySelector.Func(keyFunc)` | Uses a function taking `row` and `index` to determine the key for a row.

#### Trigger options

Name | Type | Description
-----|------|------------------------------
`table` | `string` | Name of table (required)
`database` | `string` | Name of database (optional)<br>**Default:** `database` setting specified on connection
`condition` | `function` | Evaluate row values (optional)

#### Condition Function

A condition function accepts up to three arguments:

Argument Name | Description
--------------|-----------------------------
`row`         | Table row data
`newRow`      | New row data (only available on `UPDATE` queries, `null` for others)
`rowDeleted`  | Extra argument for aid in external caching: `true` on `DELETE`  queries, `false` on `INSERT`  queries, `null` on `UPDATE`  queries.

Return `true` when the row data meets the condition to update the result set.

### LiveMysql.prototype.pause()

Temporarily skip processing of updates from the binary log.

### LiveMysql.prototype.resume()

Begin processing updates after `pause()`. All active live select instances will be refreshed upon resume.

### LiveMysql.prototype.end()

Close connections and stop checking for updates.

### LiveMysql.applyDiff(data, diff)

Exposed statically on the LiveMysql object is a function for applying a `diff` given in an `update` event to a dictionary of rows given in the `data` argument.

## LiveMysqlSelect object

Each call to the `select()` method on a LiveMysql object, returns a `LiveMysqlSelect` object with the following methods:

Method Name | Arguments | Description
------------|-----------|-----------------------
`on`, `addListener` | `event`, `handler` | Add an event handler to the result set. See the following section for a list of the available event names.
`update`    | `callback` | Update the result set. Callback function accepts `error, rows` arguments. Events will be emitted.
`stop`      | *None* | Stop receiving updates
`active`    | *None* | Return `true` if ready to recieve updates, `false` if `stop()` method has been called.

As well as all of the other methods available on [`EventEmitter`](http://nodejs.org/api/events.html)...

### Available Events

Event Name | Arguments | Description
-----------|-----------|---------------------------
`update` | `diff`, `data` | First argument contains an object describing the difference since the previous `update` event with `added`, `changed`, and `removed` rows. Second argument contains complete result set as a dictionary.
`error` | `error` | Unhandled errors will be thrown

## Running Tests

Tests must be run with a properly configured MySQL server. Configure test settings in `test/settings/mysql.js`.

Execute [Nodeunit](https://github.com/caolan/nodeunit) using the `npm test` command.

## License

MIT<|MERGE_RESOLUTION|>--- conflicted
+++ resolved
@@ -51,23 +51,16 @@
 * Replication slave connection
 * `information_schema` connection for column information
 
-<<<<<<< HEAD
 When connection pooling is enabled, additional connections are created as needed. The pool is exposed via the `pool` property (while `db` is undefined).
+
+#### Arguments
 
 Argument | Type | Description
 ---------|------|---------------------------
 `settings` | `object` | An object defining the settings. In addition to the [`node-mysql` connection settings](https://github.com/felixge/node-mysql#connection-options) and [pool settings](https://github.com/felixge/node-mysql#pool-options), the additional settings below are available.
-`callback` | `function` | Optional callback on connection success/failure. Accepts one argument, `error`.
-=======
-#### Arguments
-
-Argument | Type | Description
----------|------|---------------------------
-`settings` | `object` | An object defining the settings. In addition to the [`node-mysql` connection settings](https://github.com/felixge/node-mysql#connection-options), the additional settings below are available.
 `callback` | `function` | **Deprecated:** callback on connection success/failure. Accepts one argument, `error`. See information below about events emitted.
 
 #### Additional Settings
->>>>>>> 978df05f
 
 Setting | Type | Description
 --------|------|------------------------------
