--- conflicted
+++ resolved
@@ -1,10 +1,6 @@
 {
   "name": "mysql-live-select",
-<<<<<<< HEAD
-  "version": "1.1.5",
-=======
-  "version": "1.0.4",
->>>>>>> 978df05f
+  "version": "1.1.6",
   "description": "Live updating MySQL SELECT statements",
   "main": "lib/LiveMysql.js",
   "repository": "https://github.com/wj32/mysql-live-select",
@@ -23,14 +19,9 @@
   "dependencies": {
     "lodash": "^4.6.1",
     "md5": "^2.0.0",
-<<<<<<< HEAD
-    "mysql": "^2.8.0",
-    "zongji": "^0.3.2",
+    "mysql": "^2.10.2",
+    "zongji": "^0.4.0",
     "ejson": "^2.1.2"
-=======
-    "mysql": "^2.10.2",
-    "zongji": "^0.4.0"
->>>>>>> 978df05f
   },
   "devDependencies": {
     "nodeunit": "^0.9.1"
