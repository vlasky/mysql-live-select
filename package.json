--- conflicted
+++ resolved
@@ -1,10 +1,6 @@
 {
   "name": "mysql-live-select",
-<<<<<<< HEAD
-  "version": "1.1.6",
-=======
-  "version": "1.0.5",
->>>>>>> 0670e88e
+  "version": "1.1.7",
   "description": "Live updating MySQL SELECT statements",
   "main": "lib/LiveMysql.js",
   "repository": "https://github.com/wj32/mysql-live-select",
@@ -24,12 +20,8 @@
     "lodash": "^4.6.1",
     "md5": "^2.0.0",
     "mysql": "^2.10.2",
-<<<<<<< HEAD
-    "zongji": "^0.4.0",
+    "zongji": "^0.4.1",
     "ejson": "^2.1.2"
-=======
-    "zongji": "^0.4.1"
->>>>>>> 0670e88e
   },
   "devDependencies": {
     "nodeunit": "^0.9.1"
