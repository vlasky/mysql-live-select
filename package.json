{
<<<<<<< HEAD
	"name"        : "pg-live-query",
	"version"     : "0.0.1",
	"description" : "LiveQuery implementation for Postgres",
	"main"        : "lib/PgTriggers.js",
=======
	"name"        : "pg-live-select",
	"version"     : "0.0.1",
	"description" : "Provide realtime updates on SELECT statements",
	"main"        : "lib/LiveSQL.js",
>>>>>>> dfd4f116
	"author"      : "numtel <ben@latenightsketches.com>",
	"license"     : "GPLv3",
	"repository"  : "https://github.com/FocusSchoolSoftware/pg-live-query.git",

	"engines": {
		"node": "0.10"
	},
	"directories": {
		"test": "test"
	},
	"scripts": {
		"start"      : "node ./lib/index.js",
		"make"       : "babel src --optional runtime --playground --out-dir lib",
		"make-start" : "npm run make && npm start",
		"test"       : "CONN=\"postgres://meteor:meteor@127.0.0.1/meteor_test\" CHANNEL=\"package_test\" DEBUG=0 STATS=1 nodeunit test/index.js"
	},
	"keywords": [
		"postgresql",
		"notify"
	],
	"devDependencies": {
		"babel"             : "^4.6.6",
		"nodeunit"          : "~0.9.0",
		"minimist"          : "^1.1.0",
		"babar"             : "0.0.3",
		"simple-statistics" : "0.9.0",
		"console.table"     : "0.4.0"
	},
	"dependencies": {
		"babel-runtime"  : "^4.6.6",
		"pg"             : "^4.2.0",
		"lodash"         : "^3.1.0",
		"murmurhash-js"  : "^1.0.0",
		"random-strings" : "^0.0.1"
	}
}<|MERGE_RESOLUTION|>--- conflicted
+++ resolved
@@ -1,19 +1,15 @@
 {
-<<<<<<< HEAD
-	"name"        : "pg-live-query",
-	"version"     : "0.0.1",
-	"description" : "LiveQuery implementation for Postgres",
-	"main"        : "lib/PgTriggers.js",
-=======
 	"name"        : "pg-live-select",
 	"version"     : "0.0.1",
 	"description" : "Provide realtime updates on SELECT statements",
 	"main"        : "lib/LiveSQL.js",
->>>>>>> dfd4f116
 	"author"      : "numtel <ben@latenightsketches.com>",
 	"license"     : "GPLv3",
 	"repository"  : "https://github.com/FocusSchoolSoftware/pg-live-query.git",
 
+	"contributors" : [
+		"nothingisdead <rbmyr8@gmail.com>"
+	],
 	"engines": {
 		"node": "0.10"
 	},
